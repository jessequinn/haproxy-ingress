/*
Copyright 2019 The HAProxy Ingress Controller Authors.

Licensed under the Apache License, Version 2.0 (the "License");
you may not use this file except in compliance with the License.
You may obtain a copy of the License at

    http://www.apache.org/licenses/LICENSE-2.0

Unless required by applicable law or agreed to in writing, software
distributed under the License is distributed on an "AS IS" BASIS,
WITHOUT WARRANTIES OR CONDITIONS OF ANY KIND, either express or implied.
See the License for the specific language governing permissions and
limitations under the License.
*/

package ingress

import (
	"strings"
	"testing"
	"time"

	"github.com/kylelemons/godebug/diff"
	yaml "gopkg.in/yaml.v2"
	api "k8s.io/api/core/v1"
	networking "k8s.io/api/networking/v1beta1"
	"k8s.io/apimachinery/pkg/runtime"
	"k8s.io/apimachinery/pkg/runtime/schema"
	"k8s.io/apimachinery/pkg/util/intstr"
	"k8s.io/client-go/kubernetes/scheme"

	conv_helper "github.com/jcmoraisjr/haproxy-ingress/pkg/converters/helper_test"
	"github.com/jcmoraisjr/haproxy-ingress/pkg/converters/ingress/annotations"
	"github.com/jcmoraisjr/haproxy-ingress/pkg/converters/ingress/tracker"
	ingtypes "github.com/jcmoraisjr/haproxy-ingress/pkg/converters/ingress/types"
	convtypes "github.com/jcmoraisjr/haproxy-ingress/pkg/converters/types"
	"github.com/jcmoraisjr/haproxy-ingress/pkg/haproxy"
	hatypes "github.com/jcmoraisjr/haproxy-ingress/pkg/haproxy/types"
	types_helper "github.com/jcmoraisjr/haproxy-ingress/pkg/types/helper_test"
)

/* * * * * * * * * * * * * * * * * * * * * * * * * * * * * * * * * * * * * * * *
 *
 *  CORE INGRESS
 *
 * * * * * * * * * * * * * * * * * * * * * * * * * * * * * * * * * * * * * * * */

func TestSyncSvcNotFound(t *testing.T) {
	c := setup(t)
	defer c.teardown()

	c.Sync(c.createIng1("default/echo", "echo.example.com", "/", "notfound:8080"))

	c.compareConfigFront(`
- hostname: echo.example.com
  paths: []`)

	c.compareConfigBack(defaultBackendConfig)

	c.logger.CompareLogging(`
WARN skipping backend config of ingress 'default/echo': service not found: 'default/notfound'`)
}

func TestSyncDefaultSvcNotFound(t *testing.T) {
	c := setup(t)
	defer c.teardown()

	c.cache.SvcList = []*api.Service{}
	c.createSvc1Auto()
	c.Sync(c.createIng1("default/echo", "echo.example.com", "/", "echo:8080"))

	c.compareConfigFront(`
- hostname: echo.example.com
  paths:
  - path: /
    backend: default_echo_8080`)

	c.compareConfigBack(`
- id: default_echo_8080
  endpoints:
  - ip: 172.17.0.11
    port: 8080`)

	c.logger.CompareLogging(`
ERROR error reading default service: service not found: 'system/default'`)
}

func TestSyncSvcPortNotFound(t *testing.T) {
	c := setup(t)
	defer c.teardown()

	c.createSvc1Auto()
	c.Sync(c.createIng1("default/echo", "echo.example.com", "/", "echo:non"))

	c.compareConfigFront(`
- hostname: echo.example.com
  paths: []
`)

	c.compareConfigBack(`
- id: _default_backend
  endpoints:
  - ip: 172.17.0.99
    port: 8080
`)

	c.logger.CompareLogging(`
WARN skipping backend config of ingress 'default/echo': port not found: 'non'
`)
}

func TestSyncSvcNamedPort(t *testing.T) {
	c := setup(t)
	defer c.teardown()

	c.createSvc1("default/echo", "svcport:8080:http", "172.17.1.101")
	c.Sync(
		c.createIng1("default/echo1", "echo1.example.com", "/", "echo:http"),
		c.createIng1("default/echo2", "echo2.example.com", "/", "echo:svcport"),
		c.createIng1("default/echo3", "echo3.example.com", "/", "echo:8080"),
		c.createIng1("default/echo4", "echo4.example.com", "/", "echo:9000"),
	)

	c.compareConfigFront(`
- hostname: echo1.example.com
  paths:
  - path: /
    backend: default_echo_http
- hostname: echo2.example.com
  paths:
  - path: /
    backend: default_echo_http
- hostname: echo3.example.com
  paths:
  - path: /
    backend: default_echo_http
- hostname: echo4.example.com
  paths: []
`)

	c.compareConfigBack(`
- id: default_echo_http
  endpoints:
  - ip: 172.17.1.101
    port: 8080
- id: _default_backend
  endpoints:
  - ip: 172.17.0.99
    port: 8080
`)

	c.logger.CompareLogging(`
WARN skipping backend config of ingress 'default/echo4': port not found: '9000'
`)
}

func TestSyncSvcUpstream(t *testing.T) {
	c := setup(t)
	defer c.teardown()

	svc, _ := c.createSvc1Ann("default/echo", "8080", "172.17.1.101,172.17.1.102,172.17.1.103", map[string]string{
		"ingress.kubernetes.io/service-upstream": "true",
	})
	svc.Spec.ClusterIP = "10.0.0.2"
	c.Sync(
		c.createIng1("default/echo1", "echo1.example.com", "/", "echo:8080"),
	)

	c.compareConfigBack(`
- id: default_echo_8080
  endpoints:
  - ip: 10.0.0.2
    port: 8080` + defaultBackendConfig)
}

func TestSyncSingle(t *testing.T) {
	c := setup(t)
	defer c.teardown()

	c.createSvc1("default/echo", "8080", "172.17.0.11,172.17.0.28")
	c.Sync(c.createIng1("default/echo", "echo.example.com", "/", "echo:8080"))

	c.compareConfigFront(`
- hostname: echo.example.com
  paths:
  - path: /
    backend: default_echo_8080`)

	c.compareConfigBack(`
- id: default_echo_8080
  endpoints:
  - ip: 172.17.0.11
    port: 8080
  - ip: 172.17.0.28
    port: 8080` + defaultBackendConfig)
}

func TestSyncReuseBackend(t *testing.T) {
	c := setup(t)
	defer c.teardown()

	c.createSvc1("default/echo", "8080", "172.17.0.10,172.17.0.11")
	c.Sync(
		c.createIng1("default/ing1", "svc1.example.com", "/", "echo:8080"),
		c.createIng1("default/ing2", "svc2.example.com", "/app", "echo:8080"),
	)

	c.compareConfigBack(`
- id: default_echo_8080
  endpoints:
  - ip: 172.17.0.10
    port: 8080
  - ip: 172.17.0.11
    port: 8080` + defaultBackendConfig)
}

func TestSyncReuseHost(t *testing.T) {
	c := setup(t)
	defer c.teardown()

	c.createSvc1("default/echo1", "8080", "172.17.0.21")
	c.createSvc1("default/echo2", "8080", "172.17.0.22,172.17.0.23")
	c.Sync(
		c.createIng1("default/echo1", "echo.example.com", "/path1", "echo1:8080"),
		c.createIng1("default/echo2", "echo.example.com", "/path2", "echo2:8080"),
	)

	c.compareConfigFront(`
- hostname: echo.example.com
  paths:
  - path: /path2
    backend: default_echo2_8080
  - path: /path1
    backend: default_echo1_8080`)
}

func TestSyncNoEndpoint(t *testing.T) {
	c := setup(t)
	defer c.teardown()

	c.createSvc1("default/echo", "8080", "")
	c.Sync(c.createIng1("default/echo", "echo.example.com", "/", "echo:8080"))

	c.compareConfigFront(`
- hostname: echo.example.com
  paths:
  - path: /
    backend: default_echo_8080`)

	c.compareConfigBack(`
- id: default_echo_8080` + defaultBackendConfig)
}

func TestSyncInvalidEndpoint(t *testing.T) {
	c := setup(t)
	defer c.teardown()

	c.createSvc1Auto()
	delete(c.cache.EpList, "default/echo")
	c.Sync(c.createIng1("default/echo", "echo.example.com", "/", "echo:8080"))

	c.compareConfigFront(`
- hostname: echo.example.com
  paths:
  - path: /
    backend: default_echo_8080`)

	c.compareConfigBack(`
- id: default_echo_8080` + defaultBackendConfig)

	c.logger.CompareLogging(`
ERROR error adding endpoints of service 'default/echo': could not find endpoints for service 'default/echo'`)
}

func TestSyncDrainSupport(t *testing.T) {
	c := setup(t)
	defer c.teardown()

	svc, ep := c.createSvc1("default/echo", "http:8080:http", "172.17.1.101,172.17.1.102")
	svcName := svc.Namespace + "/" + svc.Name
	ss := &ep.Subsets[0]
	addr := ss.Addresses
	ss.Addresses = []api.EndpointAddress{addr[0]}
	ss.NotReadyAddresses = []api.EndpointAddress{addr[1]}
	pod1 := c.createPod1("default/echo-xxxxx", "172.17.1.103", "http:8080")
	pod2 := c.createPod1("default/echo-yyyyy", "172.17.1.104", "none:8080")
	c.cache.TermPodList[svcName] = []*api.Pod{pod1, pod2}

	c.cache.Changed.GlobalNew = map[string]string{"drain-support": "true"}
	c.Sync(
		c.createIng1("default/echo", "echo.example.com", "/", "echo:8080"),
	)

	c.compareConfigFront(`
- hostname: echo.example.com
  paths:
  - path: /
    backend: default_echo_http
`)
	c.compareConfigBack(`
- id: default_echo_http
  endpoints:
  - ip: 172.17.1.101
    port: 8080
  - ip: 172.17.1.102
    port: 8080
    drain: true
  - ip: 172.17.1.103
    port: 8080
    drain: true
- id: _default_backend
  endpoints:
  - ip: 172.17.0.99
    port: 8080
`)

	c.logger.CompareLogging("WARN skipping endpoint 172.17.1.104 of service default/echo: port 'http' was not found")
}

func TestSyncRootPathLast(t *testing.T) {
	c := setup(t)
	defer c.teardown()

	c.createSvc1Auto()
	c.Sync(
		c.createIng1("default/echo", "echo.example.com", "/", "echo:8080"),
		c.createIng1("default/echo", "echo.example.com", "/app", "echo:8080"),
	)

	c.compareConfigFront(`
- hostname: echo.example.com
  paths:
  - path: /app
    backend: default_echo_8080
  - path: /
    backend: default_echo_8080`)
}

func TestSyncHostSorted(t *testing.T) {
	c := setup(t)
	defer c.teardown()

	c.createSvc1("default/echo1", "8080", "172.17.0.11")
	c.createSvc1("default/echo2", "8080", "172.17.0.12")
	c.createSvc1("default/echo3", "8080", "172.17.0.13")
	c.Sync(
		c.createIng1("default/echo1", "echo-B.example.com", "/", "echo1:8080"),
		c.createIng1("default/echo2", "echo-A.example.com", "/", "echo2:8080"),
		c.createIng1("default/echo3", "echo-C.example.com", "/", "echo3:8080"),
	)

	c.compareConfigFront(`
- hostname: echo-A.example.com
  paths:
  - path: /
    backend: default_echo2_8080
- hostname: echo-B.example.com
  paths:
  - path: /
    backend: default_echo1_8080
- hostname: echo-C.example.com
  paths:
  - path: /
    backend: default_echo3_8080`)
}

func TestSyncBackendSorted(t *testing.T) {
	c := setup(t)
	defer c.teardown()

	c.createSvc1("default/echo3", "8080", "172.17.0.13")
	c.createSvc1("default/echo2", "8080", "172.17.0.12")
	c.createSvc1("default/echo1", "8080", "172.17.0.11")
	c.Sync(
		c.createIng1("default/echo2", "echo.example.com", "/app2", "echo2:8080"),
		c.createIng1("default/echo1", "echo.example.com", "/app1", "echo1:8080"),
		c.createIng1("default/echo3", "echo.example.com", "/app3", "echo3:8080"),
	)

	c.compareConfigBack(`
- id: default_echo1_8080
  endpoints:
  - ip: 172.17.0.11
    port: 8080
- id: default_echo2_8080
  endpoints:
  - ip: 172.17.0.12
    port: 8080
- id: default_echo3_8080
  endpoints:
  - ip: 172.17.0.13
    port: 8080` + defaultBackendConfig)
}

func TestSyncRedeclarePath(t *testing.T) {
	c := setup(t)
	defer c.teardown()

	c.createSvc1("default/echo1", "8080", "172.17.0.11")
	c.createSvc1("default/echo2", "8080", "172.17.0.12")
	c.Sync(
		c.createIng1("default/echo1", "echo.example.com", "/p1", "echo1:8080"),
		c.createIng1("default/echo1", "echo.example.com", "/p1", "echo2:8080"),
	)

	c.compareConfigFront(`
- hostname: echo.example.com
  paths:
  - path: /p1
    backend: default_echo1_8080`)

	c.compareConfigBack(`
- id: default_echo1_8080
  endpoints:
  - ip: 172.17.0.11
    port: 8080` + defaultBackendConfig)

	c.logger.CompareLogging(`
WARN skipping redeclared path '/p1' of ingress 'default/echo1'`)
}

func TestSyncTLSDefault(t *testing.T) {
	c := setup(t)
	defer c.teardown()

	c.createSvc1Auto()
	c.Sync(c.createIngTLS1("default/echo", "echo.example.com", "/", "echo:8080", ""))

	c.compareConfigFront(`
- hostname: echo.example.com
  paths:
  - path: /
    backend: default_echo_8080
  tls:
    tlsfilename: /tls/tls-default.pem`)
}

func TestSyncTLSSecretNotFound(t *testing.T) {
	c := setup(t)
	defer c.teardown()

	c.createSvc1Auto()
	c.Sync(c.createIngTLS1("default/echo", "echo.example.com", "/", "echo:8080", "ing-tls"))

	c.compareConfigFront(`
- hostname: echo.example.com
  paths:
  - path: /
    backend: default_echo_8080
  tls:
    tlsfilename: /tls/tls-default.pem`)

	c.logger.CompareLogging(`
WARN using default certificate due to an error reading secret 'ing-tls' on ingress 'default/echo': secret not found: 'default/ing-tls'`)
}

func TestSyncTLSCustom(t *testing.T) {
	c := setup(t)
	defer c.teardown()

	c.createSvc1Auto()
	c.createSecretTLS1("default/tls-echo")
	c.Sync(c.createIngTLS1("default/echo", "echo.example.com", "/", "echo:8080", "tls-echo"))

	c.compareConfigFront(`
- hostname: echo.example.com
  paths:
  - path: /
    backend: default_echo_8080
  tls:
    tlsfilename: /tls/default/tls-echo.pem`)
}

func TestSyncRedeclareTLS(t *testing.T) {
	c := setup(t)
	defer c.teardown()

	c.createSvc1Auto()
	c.createSecretTLS1("default/tls-echo1")
	c.createSecretTLS1("default/tls-echo2")
	c.Sync(c.createIngTLS1("default/echo1", "echo.example.com", "/", "echo:8080", "tls-echo1:echo.example.com;tls-echo2:echo.example.com"))

	c.compareConfigFront(`
- hostname: echo.example.com
  paths:
  - path: /
    backend: default_echo_8080
  tls:
    tlsfilename: /tls/default/tls-echo1.pem`)

	c.logger.CompareLogging(`
WARN skipping TLS secret 'tls-echo2' of ingress 'default/echo1': TLS of host 'echo.example.com' was already assigned`)
}

func TestSyncRedeclareSameTLS(t *testing.T) {
	c := setup(t)
	defer c.teardown()

	c.createSvc1Auto()
	c.createSecretTLS1("default/tls-echo1")
	c.Sync(
		c.createIngTLS1("default/echo1", "echo.example.com", "/", "echo:8080", "tls-echo1:echo.example.com"),
		c.createIngTLS1("default/echo2", "echo.example.com", "/app", "echo:8080", "tls-echo1:echo.example.com"),
	)

	c.compareConfigFront(`
- hostname: echo.example.com
  paths:
  - path: /app
    backend: default_echo_8080
  - path: /
    backend: default_echo_8080
  tls:
    tlsfilename: /tls/default/tls-echo1.pem`)
}

func TestSyncRedeclareTLSDefaultFirst(t *testing.T) {
	c := setup(t)
	defer c.teardown()

	c.createSvc1Auto()
	c.createSecretTLS1("default/tls-echo1")
	c.Sync(
		c.createIngTLS1("default/echo1", "echo.example.com", "/", "echo:8080", ""),
		c.createIngTLS1("default/echo2", "echo.example.com", "/app", "echo:8080", "tls-echo1:echo.example.com"),
	)

	c.compareConfigFront(`
- hostname: echo.example.com
  paths:
  - path: /app
    backend: default_echo_8080
  - path: /
    backend: default_echo_8080
  tls:
    tlsfilename: /tls/tls-default.pem`)

	c.logger.CompareLogging(`
WARN skipping TLS secret 'tls-echo1' of ingress 'default/echo2': TLS of host 'echo.example.com' was already assigned`)
}

func TestSyncRedeclareTLSCustomFirst(t *testing.T) {
	c := setup(t)
	defer c.teardown()

	c.createSvc1Auto()
	c.createSecretTLS1("default/tls-echo1")
	c.Sync(
		c.createIngTLS1("default/echo1", "echo.example.com", "/", "echo:8080", "tls-echo1:echo.example.com"),
		c.createIngTLS1("default/echo2", "echo.example.com", "/app", "echo:8080", ""),
	)

	c.compareConfigFront(`
- hostname: echo.example.com
  paths:
  - path: /app
    backend: default_echo_8080
  - path: /
    backend: default_echo_8080
  tls:
    tlsfilename: /tls/default/tls-echo1.pem`)

	c.logger.CompareLogging(`
WARN skipping default TLS secret of ingress 'default/echo2': TLS of host 'echo.example.com' was already assigned`)
}

func TestSyncInvalidTLS(t *testing.T) {
	c := setup(t)
	defer c.teardown()

	c.cache.SecretTLSPath = map[string]string{}
	c.createSvc1Auto()
	c.Sync(c.createIngTLS1("default/echo", "echo.example.com", "/", "echo:8080", "tls-invalid"))

	c.compareConfigFront(`
- hostname: echo.example.com
  paths:
  - path: /
    backend: default_echo_8080
  tls:
    tlsfilename: /tls/tls-default.pem`)

	c.logger.CompareLogging(`
WARN using default certificate due to an error reading secret 'tls-invalid' on ingress 'default/echo': secret not found: 'default/tls-invalid'`)
}

func TestSyncRootPathDefault(t *testing.T) {
	c := setup(t)
	defer c.teardown()

	c.createSvc1Auto()
	c.Sync(c.createIng1("default/echo", "echo.example.com", "/app", "echo:8080"))

	c.compareConfigFront(`
- hostname: echo.example.com
  paths:
  - path: /app
    backend: default_echo_8080`)
}

func TestSyncPathEmpty(t *testing.T) {
	c := setup(t)
	defer c.teardown()

	c.createSvc1Auto()
	c.Sync(c.createIng1("default/echo", "echo.example.com", "", "echo:8080"))

	c.compareConfigFront(`
- hostname: echo.example.com
  paths:
  - path: /
    backend: default_echo_8080`)
}

func TestSyncBackendDefault(t *testing.T) {
	c := setup(t)
	defer c.teardown()

	c.createSvc1Auto()
	c.Sync(c.createIng2("default/echo", "echo:8080"))

	c.compareConfigDefaultFront(`
hostname: '*'
paths:
- path: /
  backend: default_echo_8080`)

	c.compareConfigBack(`
- id: default_echo_8080
  endpoints:
  - ip: 172.17.0.11
    port: 8080` + defaultBackendConfig)
}

func TestSyncBackendSvcNotFound(t *testing.T) {
	c := setup(t)
	defer c.teardown()

	c.createSvc1Auto()
	c.Sync(c.createIng2("default/echo", "notfound:8080"))

	c.compareConfigFront(`[]`)
	c.compareConfigBack(defaultBackendConfig)

	c.logger.CompareLogging(`
WARN skipping default backend of ingress 'default/echo': service not found: 'default/notfound'`)
}

func TestSyncBackendReuseDefaultSvc(t *testing.T) {
	c := setup(t)
	defer c.teardown()

	c.Sync(c.createIng1("system/defbackend", "default.example.com", "/app", "default:8080"))

	c.compareConfigFront(`
- hostname: default.example.com
  paths:
  - path: /app
    backend: _default_backend`)

	c.compareConfigDefaultFront(`[]`)
	c.compareConfigBack(defaultBackendConfig)
}

func TestSyncDefaultBackendReusedPath1(t *testing.T) {
	c := setup(t)
	defer c.teardown()

	c.createSvc1("default/echo1", "8080", "172.17.0.11")
	c.createSvc1("default/echo2", "8080", "172.17.0.12")
	c.Sync(
		c.createIng1("default/echo1", "'*'", "/", "echo1:8080"),
		c.createIng2("default/echo2", "echo2:8080"),
	)

	c.compareConfigDefaultFront(`
hostname: '*'
paths:
- path: /
  backend: default_echo1_8080`)

	c.compareConfigBack(`
- id: default_echo1_8080
  endpoints:
  - ip: 172.17.0.11
    port: 8080` + defaultBackendConfig)

	c.logger.CompareLogging(`
WARN skipping default backend of ingress 'default/echo2': path / was already defined on default host`)
}

func TestSyncDefaultBackendReusedPath2(t *testing.T) {
	c := setup(t)
	defer c.teardown()

	c.createSvc1("default/echo1", "8080", "172.17.0.11")
	c.createSvc1("default/echo2", "8080", "172.17.0.12")
	c.Sync(
		c.createIng2("default/echo1", "echo1:8080"),
		c.createIng1("default/echo2", "'*'", "/", "echo2:8080"),
	)

	c.compareConfigDefaultFront(`
hostname: '*'
paths:
- path: /
  backend: default_echo1_8080`)

	c.compareConfigBack(`
- id: default_echo1_8080
  endpoints:
  - ip: 172.17.0.11
    port: 8080` + defaultBackendConfig)

	c.logger.CompareLogging(`
WARN skipping redeclared path '/' of ingress 'default/echo2'`)
}

func TestSyncEmptyHTTP(t *testing.T) {
	c := setup(t)
	defer c.teardown()

	c.Sync(c.createIng3("default/echo"))
	c.compareConfigFront(`[]`)
}

func TestSyncEmptyHost(t *testing.T) {
	c := setup(t)
	defer c.teardown()

	c.createSvc1Auto()
	c.Sync(c.createIng1("default/echo", "", "/", "echo:8080"))

	c.compareConfigDefaultFront(`
hostname: '*'
paths:
- path: /
  backend: default_echo_8080`)
}

func TestSyncMultiNamespace(t *testing.T) {
	c := setup(t)
	defer c.teardown()

	c.createSvc1("ns1/echo", "8080", "172.17.0.11")
	c.createSvc1("ns2/echo", "8080", "172.17.0.12")

	c.Sync(
		c.createIng1("ns1/echo", "echo.example.com", "/app1", "echo:8080"),
		c.createIng1("ns2/echo", "echo.example.com", "/app2", "echo:8080"),
	)

	c.compareConfigFront(`
- hostname: echo.example.com
  paths:
  - path: /app2
    backend: ns2_echo_8080
  - path: /app1
    backend: ns1_echo_8080`)

	c.compareConfigBack(`
- id: ns1_echo_8080
  endpoints:
  - ip: 172.17.0.11
    port: 8080
- id: ns2_echo_8080
  endpoints:
  - ip: 172.17.0.12
    port: 8080` + defaultBackendConfig)
}

func TestSyncPartial(t *testing.T) {
	svcDefault := [][]string{
		{"default/echo1", "8080", "172.17.0.11"},
		{"default/echo2", "8080", "172.17.0.12"},
	}
	ingDefault := [][]string{
		{"default/echo1", "echo.example.com", "/app1", "echo1:8080"},
		{"default/echo2", "echo.example.com", "/app2", "echo2:8080"},
	}
	ingTLSDefault := [][]string{
		{"default/echo1", "echo.example.com", "/app1", "echo1:8080", "tls1"},
		{"default/echo2", "echo.example.com", "/app2", "echo2:8080", "default/tls1"},
	}
	secTLSDefault := [][]string{
		{"default/tls1"},
	}
	expFrontDefault := `
- hostname: echo.example.com
  paths:
  - path: /app2
    backend: default_echo2_8080
  - path: /app1
    backend: default_echo1_8080`
	expBackDefault := `
- id: default_echo1_8080
  endpoints:
  - ip: 172.17.0.11
    port: 8080
- id: default_echo2_8080
  endpoints:
  - ip: 172.17.0.12
    port: 8080` + defaultBackendConfig
	explogging := `INFO-V(2) changed hosts: [echo.example.com]; backends: [default_echo1_8080 default_echo2_8080]`

	testCases := []struct {
		//
		svc, ing, ingtls, sec [][]string
		//
		svcAdd, svcUpd, svcDel [][]string
		ingAdd, ingUpd, ingDel [][]string
		secAdd, secUpd, secDel [][]string
		//
		endpoints [][]string
		//
		expFront string
		expBack  string
		logging  string
	}{
		// 0
		{
			svc: svcDefault,
			ing: ingDefault,
			ingAdd: [][]string{
				{"default/echo3", "echo.example.com", "/app33", "echo2:8080"},
			},
			expFront: `
- hostname: echo.example.com
  paths:
  - path: /app33
    backend: default_echo2_8080
  - path: /app2
    backend: default_echo2_8080
  - path: /app1
    backend: default_echo1_8080`,
			expBack: expBackDefault,
		},
		// 1
		{
			svc: svcDefault,
			ing: ingDefault,
			ingUpd: [][]string{
				{"default/echo1", "echo.example.com", "/app11", "echo1:8080"},
			},
			logging: explogging,
			expFront: `
- hostname: echo.example.com
  paths:
  - path: /app2
    backend: default_echo2_8080
  - path: /app11
    backend: default_echo1_8080`,
			expBack: expBackDefault,
		},
		// 2
		{
			svc: svcDefault,
			ing: ingDefault,
			ingDel: [][]string{
				{"default/echo1", "echo.example.com", "/app1", "echo1:8080"},
			},
			logging: explogging,
			expFront: `
- hostname: echo.example.com
  paths:
  - path: /app2
    backend: default_echo2_8080`,
			expBack: `
- id: default_echo2_8080
  endpoints:
  - ip: 172.17.0.12
    port: 8080` + defaultBackendConfig,
		},
		// 3
		{
			svc: svcDefault,
			ing: ingDefault,
			ingAdd: [][]string{
				{"default/echo3", "echo3.example.com", "/app33", "echo2:8080"},
			},
			ingDel: [][]string{
				{"default/echo2", "echo.example.com", "/app2", "echo2:8080"},
			},
			logging: explogging,
			expFront: `
- hostname: echo.example.com
  paths:
  - path: /app1
    backend: default_echo1_8080
- hostname: echo3.example.com
  paths:
  - path: /app33
    backend: default_echo2_8080`,
			expBack: expBackDefault,
		},
		// 4
		{
			svc: svcDefault,
			ing: [][]string{
				{"default/echo1", "echo.example.com", "/app1", "echo1:8080"},
				{"default/echo2", "echo.example.com", "/app2", "echo2:8080"},
				{"default/echo3", "echo.example.com", "/app3", "echo3:8080"},
			},
			svcAdd: [][]string{
				{"default/echo3", "8080", "172.17.0.13"},
			},
			logging: explogging,
			expFront: `
- hostname: echo.example.com
  paths:
  - path: /app3
    backend: default_echo3_8080
  - path: /app2
    backend: default_echo2_8080
  - path: /app1
    backend: default_echo1_8080`,
			expBack: `
- id: default_echo1_8080
  endpoints:
  - ip: 172.17.0.11
    port: 8080
- id: default_echo2_8080
  endpoints:
  - ip: 172.17.0.12
    port: 8080
- id: default_echo3_8080
  endpoints:
  - ip: 172.17.0.13
    port: 8080` + defaultBackendConfig,
		},
		// 5
		{
			svc: svcDefault,
			ing: ingDefault,
			svcUpd: [][]string{
				{"default/echo2", "8080", "172.17.0.22"},
			},
			logging:  explogging,
			expFront: expFrontDefault,
			expBack: `
- id: default_echo1_8080
  endpoints:
  - ip: 172.17.0.11
    port: 8080
- id: default_echo2_8080
  endpoints:
  - ip: 172.17.0.22
    port: 8080` + defaultBackendConfig,
		},
		// 6
		{
			svc: svcDefault,
			ing: ingDefault,
			svcDel: [][]string{
				{"default/echo2", "8080", "172.17.0.12"},
			},
			logging: explogging + `
WARN skipping backend config of ingress 'default/echo2': service not found: 'default/echo2'`,
			expFront: `
- hostname: echo.example.com
  paths:
  - path: /app1
    backend: default_echo1_8080`,
			expBack: `
- id: default_echo1_8080
  endpoints:
  - ip: 172.17.0.11
    port: 8080` + defaultBackendConfig,
		},
		// 7
		{
			svc: svcDefault,
			ing: ingDefault,
			endpoints: [][]string{
				{"default/echo1", "8080", "172.17.0.21,172.17.0.22,172.17.0.23"},
			},
			logging:  explogging,
			expFront: expFrontDefault,
			expBack: `
- id: default_echo1_8080
  endpoints:
  - ip: 172.17.0.21
    port: 8080
  - ip: 172.17.0.22
    port: 8080
  - ip: 172.17.0.23
    port: 8080
- id: default_echo2_8080
  endpoints:
  - ip: 172.17.0.12
    port: 8080` + defaultBackendConfig,
		},
		// 8
		{
			svc:     svcDefault,
			ingtls:  ingTLSDefault,
			secAdd:  secTLSDefault,
			logging: explogging,
			expFront: expFrontDefault + `
  tls:
    tlsfilename: /tls/default/tls1.pem`,
			expBack: expBackDefault,
		},
		// 9
		{
			svc:    svcDefault,
			sec:    secTLSDefault,
			ingtls: ingTLSDefault,
			secDel: secTLSDefault,
			logging: explogging + `
WARN using default certificate due to an error reading secret 'tls1' on ingress 'default/echo1': secret not found: 'default/tls1'
WARN using default certificate due to an error reading secret 'default/tls1' on ingress 'default/echo2': secret not found: 'default/tls1'`,
			expFront: expFrontDefault + `
  tls:
    tlsfilename: /tls/tls-default.pem`,
			expBack: expBackDefault,
		},
	}

	for _, test := range testCases {
		c := setup(t)

		for _, svc := range test.svc {
			c.createSvc1(svc[0], svc[1], svc[2])
		}
		for _, ing := range test.ing {
			c.cache.IngList = append(c.cache.IngList, c.createIng1(ing[0], ing[1], ing[2], ing[3]))
		}
		for _, ing := range test.ingtls {
			c.cache.IngList = append(c.cache.IngList, c.createIngTLS1(ing[0], ing[1], ing[2], ing[3], ing[4]))
		}
		for _, sec := range test.sec {
			c.cache.SecretTLSPath[sec[0]] = "/tls/" + sec[0] + ".pem"
		}
		c.Sync()
		c.logger.Logging = []string{}

		ings := func(slice *[]*extensions.Ingress, params [][]string) {
			for _, param := range params {
				*slice = append(*slice, c.createIng1(param[0], param[1], param[2], param[3]))
			}
		}
		svcs := func(slice *[]*api.Service, params [][]string) {
			for _, param := range params {
				svc, _ := c.createSvc1(param[0], param[1], param[2])
				*slice = append(*slice, svc)
			}
		}
		secs := func(slice *[]*api.Secret, params [][]string) {
			for _, param := range params {
				secret := c.createSecretTLS2(param[0])
				*slice = append(*slice, secret)
			}
		}
		endp := func(slice *[]*api.Endpoints, params [][]string) {
			for _, param := range params {
				_, ep := conv_helper.CreateService(param[0], param[1], param[2])
				*slice = append(*slice, ep)
			}
		}
		ings(&c.cache.Changed.IngressesAdd, test.ingAdd)
		ings(&c.cache.Changed.IngressesUpd, test.ingUpd)
		ings(&c.cache.Changed.IngressesDel, test.ingDel)
		svcs(&c.cache.Changed.ServicesAdd, test.svcAdd)
		svcs(&c.cache.Changed.ServicesUpd, test.svcUpd)
		svcs(&c.cache.Changed.ServicesDel, test.svcDel)
		secs(&c.cache.Changed.SecretsAdd, test.secAdd)
		secs(&c.cache.Changed.SecretsUpd, test.secUpd)
		secs(&c.cache.Changed.SecretsDel, test.secDel)
		endp(&c.cache.Changed.Endpoints, test.endpoints)
		c.Sync()

		c.compareConfigFront(test.expFront)
		c.compareConfigBack(test.expBack)
		c.logger.CompareLogging(test.logging)

		c.teardown()
	}
}

/* * * * * * * * * * * * * * * * * * * * * * * * * * * * * * * * * * * * * * * *
 *
 *  ANNOTATIONS
 *
 * * * * * * * * * * * * * * * * * * * * * * * * * * * * * * * * * * * * * * * */

func TestSyncAnnFront(t *testing.T) {
	c := setup(t)
	defer c.teardown()

	c.createSvc1Auto()
	c.Sync(
		c.createIng1Ann("default/echo", "echo.example.com", "/", "echo:8080", map[string]string{
			"ingress.kubernetes.io/app-root": "/app",
		}),
	)

	c.compareConfigFront(`
- hostname: echo.example.com
  paths:
  - path: /
    backend: default_echo_8080
  rootredirect: /app`)
}

func TestSyncAnnFrontsConflict(t *testing.T) {
	c := setup(t)
	defer c.teardown()

	c.createSvc1Auto()
	c.Sync(
		c.createIng1Ann("default/echo1", "echo.example.com", "/", "echo:8080", map[string]string{
			"ingress.kubernetes.io/timeout-client": "1s",
		}),
		c.createIng1Ann("default/echo2", "echo.example.com", "/app", "echo:8080", map[string]string{
			"ingress.kubernetes.io/timeout-client": "2s",
		}),
	)

	c.compareConfigFront(`
- hostname: echo.example.com
  paths:
  - path: /app
    backend: default_echo_8080
  - path: /
    backend: default_echo_8080`)
}

func TestSyncAnnFronts(t *testing.T) {
	c := setup(t)
	defer c.teardown()

	c.createSvc1Auto()
	c.Sync(
		c.createIng1Ann("default/echo1", "echo1.example.com", "/app1", "echo:8080", map[string]string{
			"ingress.kubernetes.io/timeout-client": "1s",
		}),
		c.createIng1Ann("default/echo2", "echo2.example.com", "/app2", "echo:8080", map[string]string{
			"ingress.kubernetes.io/timeout-client": "2s",
		}),
	)

	c.compareConfigFront(`
- hostname: echo1.example.com
  paths:
  - path: /app1
    backend: default_echo_8080
- hostname: echo2.example.com
  paths:
  - path: /app2
    backend: default_echo_8080`)
}

func TestSyncAnnFrontDefault(t *testing.T) {
	c := setup(t)
	defer c.teardown()

	c.createSvc1Auto()
	c.cache.Changed.GlobalNew = map[string]string{"timeout-client": "1s"}
	c.Sync(
		c.createIng1Ann("default/echo1", "echo1.example.com", "/app", "echo:8080", map[string]string{
			"ingress.kubernetes.io/timeout-client": "2s",
		}),
		c.createIng1Ann("default/echo2", "echo2.example.com", "/app", "echo:8080", map[string]string{
			"ingress.kubernetes.io/timeout-client": "1s",
		}),
		c.createIng1Ann("default/echo3", "echo3.example.com", "/app", "echo:8080", map[string]string{}),
	)

	c.compareConfigFront(`
- hostname: echo1.example.com
  paths:
  - path: /app
    backend: default_echo_8080
- hostname: echo2.example.com
  paths:
  - path: /app
    backend: default_echo_8080
- hostname: echo3.example.com
  paths:
  - path: /app
    backend: default_echo_8080`)
}

func TestSyncAnnBack(t *testing.T) {
	c := setup(t)
	defer c.teardown()

	c.createSvc1Auto()
	c.Sync(c.createIng1Ann("default/echo", "echo.example.com", "/", "echo:8080", map[string]string{
		"ingress.kubernetes.io/balance-algorithm": "leastconn",
	}))

	c.compareConfigBack(`
- id: default_echo_8080
  endpoints:
  - ip: 172.17.0.11
    port: 8080
  balancealgorithm: leastconn` + defaultBackendConfig)
}

func TestSyncAnnBackSvc(t *testing.T) {
	c := setup(t)
	defer c.teardown()

	c.createSvc1AutoAnn(map[string]string{
		"ingress.kubernetes.io/balance-algorithm": "leastconn",
	})
	c.Sync(c.createIng1("default/echo", "echo.example.com", "/", "echo:8080"))

	c.compareConfigBack(`
- id: default_echo_8080
  endpoints:
  - ip: 172.17.0.11
    port: 8080
  balancealgorithm: leastconn` + defaultBackendConfig)
}

func TestSyncAnnBackSvcIngConflict(t *testing.T) {
	c := setup(t)
	defer c.teardown()

	c.createSvc1AutoAnn(map[string]string{
		"ingress.kubernetes.io/balance-algorithm": "leastconn",
	})
	c.Sync(c.createIng1Ann("default/echo", "echo.example.com", "/", "echo:8080", map[string]string{
		"ingress.kubernetes.io/balance-algorithm": "first",
	}))

	c.compareConfigBack(`
- id: default_echo_8080
  endpoints:
  - ip: 172.17.0.11
    port: 8080
  balancealgorithm: leastconn` + defaultBackendConfig)

	c.logger.CompareLogging(`
WARN skipping backend 'echo:8080' annotation(s) from ingress 'default/echo' due to conflict: [balance-algorithm]`)
}

func TestSyncAnnBacksSvcIng(t *testing.T) {
	c := setup(t)
	defer c.teardown()

	c.createSvc1AutoAnn(map[string]string{
		"ingress.kubernetes.io/balance-algorithm": "leastconn",
	})
	c.Sync(c.createIng1Ann("default/echo", "echo.example.com", "/", "echo:8080", map[string]string{
		"ingress.kubernetes.io/maxconn-server": "10",
	}))

	c.compareConfigBack(`
- id: default_echo_8080
  endpoints:
  - ip: 172.17.0.11
    port: 8080
  balancealgorithm: leastconn
  maxconnserver: 10` + defaultBackendConfig)
}

func TestSyncAnnBackDefault(t *testing.T) {
	c := setup(t)
	defer c.teardown()

	c.createSvc1("default/echo1", "8080", "172.17.0.11")
	c.createSvc1("default/echo2", "8080", "172.17.0.12")
	c.createSvc1("default/echo3", "8080", "172.17.0.13")
	c.createSvc1Ann("default/echo4", "8080", "172.17.0.14", map[string]string{
		"ingress.kubernetes.io/balance-algorithm": "leastconn",
	})
	c.createSvc1Ann("default/echo5", "8080", "172.17.0.15", map[string]string{
		"ingress.kubernetes.io/balance-algorithm": "leastconn",
	})
	c.createSvc1Ann("default/echo6", "8080", "172.17.0.16", map[string]string{
		"ingress.kubernetes.io/balance-algorithm": "leastconn",
	})
	c.createSvc1Ann("default/echo7", "8080", "172.17.0.17", map[string]string{
		"ingress.kubernetes.io/balance-algorithm": "roundrobin",
	})
	c.cache.Changed.GlobalNew = map[string]string{"balance-algorithm": "roundrobin"}
	c.Sync(
		c.createIng1Ann("default/echo1", "echo.example.com", "/app1", "echo1:8080", map[string]string{
			"ingress.kubernetes.io/balance-algorithm": "leastconn",
		}),
		c.createIng1Ann("default/echo2", "echo.example.com", "/app2", "echo2:8080", map[string]string{
			"ingress.kubernetes.io/balance-algorithm": "roundrobin",
		}),
		c.createIng1Ann("default/echo3", "echo.example.com", "/app3", "echo3:8080", map[string]string{}),
		c.createIng1Ann("default/echo4", "echo.example.com", "/app4", "echo4:8080", map[string]string{}),
		c.createIng1Ann("default/echo5", "echo.example.com", "/app5", "echo5:8080", map[string]string{
			"ingress.kubernetes.io/balance-algorithm": "first",
		}),
		c.createIng1Ann("default/echo6", "echo.example.com", "/app6", "echo6:8080", map[string]string{
			"ingress.kubernetes.io/balance-algorithm": "leastconn",
		}),
		c.createIng1Ann("default/echo7", "echo.example.com", "/app7", "echo7:8080", map[string]string{
			"ingress.kubernetes.io/balance-algorithm": "leastconn",
		}),
	)

	c.compareConfigBack(`
- id: default_echo1_8080
  endpoints:
  - ip: 172.17.0.11
    port: 8080
  balancealgorithm: leastconn
- id: default_echo2_8080
  endpoints:
  - ip: 172.17.0.12
    port: 8080
  balancealgorithm: roundrobin
- id: default_echo3_8080
  endpoints:
  - ip: 172.17.0.13
    port: 8080
  balancealgorithm: roundrobin
- id: default_echo4_8080
  endpoints:
  - ip: 172.17.0.14
    port: 8080
  balancealgorithm: leastconn
- id: default_echo5_8080
  endpoints:
  - ip: 172.17.0.15
    port: 8080
  balancealgorithm: leastconn
- id: default_echo6_8080
  endpoints:
  - ip: 172.17.0.16
    port: 8080
  balancealgorithm: leastconn
- id: default_echo7_8080
  endpoints:
  - ip: 172.17.0.17
    port: 8080
  balancealgorithm: roundrobin
- id: _default_backend
  endpoints:
  - ip: 172.17.0.99
    port: 8080
  balancealgorithm: roundrobin`)

	c.logger.CompareLogging(`
WARN skipping backend 'echo5:8080' annotation(s) from ingress 'default/echo5' due to conflict: [balance-algorithm]
WARN skipping backend 'echo7:8080' annotation(s) from ingress 'default/echo7' due to conflict: [balance-algorithm]`)
}

func TestSyncAnnPassthrough(t *testing.T) {
	c := setup(t)
	defer c.teardown()

	svc, ep := c.createSvc1("default/echo", "http:8080", "172.17.1.101")
	svcPort := api.ServicePort{
		Name:       "https",
		Port:       8443,
		TargetPort: intstr.FromInt(8443),
	}
	epPort := api.EndpointPort{
		Name:     "https",
		Port:     8443,
		Protocol: api.ProtocolTCP,
	}
	svc.Spec.Ports = append(svc.Spec.Ports, svcPort)
	ep.Subsets[0].Ports = append(ep.Subsets[0].Ports, epPort)
	c.Sync(
		c.createIng1Ann("default/echo1", "echo1.example.com", "/", "echo:8443",
			map[string]string{
				"ingress.kubernetes.io/ssl-passthrough":           "true",
				"ingress.kubernetes.io/ssl-passthrough-http-port": "8080",
			}),
		c.createIng1Ann("default/echo2", "echo2.example.com", "/", "echo:8443",
			map[string]string{
				"ingress.kubernetes.io/ssl-passthrough":           "true",
				"ingress.kubernetes.io/ssl-passthrough-http-port": "9000",
			}),
	)

	c.compareConfigFront(`
- hostname: echo1.example.com
  paths:
  - path: /
    backend: default_echo_8443
- hostname: echo2.example.com
  paths:
  - path: /
    backend: default_echo_8443
`)

	c.compareConfigBack(`
- id: default_echo_8080
  endpoints:
  - ip: 172.17.1.101
    port: 8080
- id: default_echo_8443
  endpoints:
  - ip: 172.17.1.101
    port: 8443
- id: _default_backend
  endpoints:
  - ip: 172.17.0.99
    port: 8080
`)

	c.logger.CompareLogging(`
WARN skipping http port config of ssl-passthrough on ingress 'default/echo2': port not found: '9000'
`)
}

/* * * * * * * * * * * * * * * * * * * * * * * * * * * * * * * * * * * * * * * *
 *
 *  BUILDERS
 *
 * * * * * * * * * * * * * * * * * * * * * * * * * * * * * * * * * * * * * * * */

type testConfig struct {
	t       *testing.T
	decode  func(data []byte, defaults *schema.GroupVersionKind, into runtime.Object) (runtime.Object, *schema.GroupVersionKind, error)
	hconfig haproxy.Config
	logger  *types_helper.LoggerMock
	cache   *conv_helper.CacheMock
	tracker convtypes.Tracker
	updater *updaterMock
}

func setup(t *testing.T) *testConfig {
	logger := types_helper.NewLoggerMock(t)
	tracker := tracker.NewTracker()
	c := &testConfig{
		t:       t,
		decode:  scheme.Codecs.UniversalDeserializer().Decode,
		hconfig: haproxy.CreateInstance(logger, haproxy.InstanceOptions{}).Config(),
		cache:   conv_helper.NewCacheMock(tracker),
		logger:  logger,
		tracker: tracker,
	}
	c.createSvc1("system/default", "8080", "172.17.0.99")
	return c
}

func (c *testConfig) teardown() {
	c.logger.CompareLogging("")
}

<<<<<<< HEAD
=======
func (c *testConfig) Sync(ing ...*networking.Ingress) {
	c.SyncDef(map[string]string{}, ing...)
}

>>>>>>> 8fc9ca45
var defaultBackendConfig = `
- id: _default_backend
  endpoints:
  - ip: 172.17.0.99
    port: 8080`

<<<<<<< HEAD
func (c *testConfig) Sync(ing ...*extensions.Ingress) {
	if ing != nil {
		c.cache.IngList = ing
	}
	if c.cache.Changed.GlobalCur == nil && c.cache.Changed.GlobalNew == nil {
		// first run, set GlobalNew != nil and run SyncFull
		c.cache.Changed.GlobalNew = map[string]string{}
	}
=======
func (c *testConfig) SyncDef(config map[string]string, ing ...*networking.Ingress) {
>>>>>>> 8fc9ca45
	defaultConfig := func() map[string]string {
		return map[string]string{
			ingtypes.BackInitialWeight: "100",
		}
	}
	conv := NewIngressConverter(
		&ingtypes.ConverterOptions{
			Cache:          c.cache,
			Logger:         c.logger,
			Tracker:        c.tracker,
			DefaultConfig:  defaultConfig,
			DefaultBackend: "system/default",
			DefaultSSLFile: convtypes.CrtFile{
				Filename:   "/tls/tls-default.pem",
				SHA1Hash:   "1",
				CommonName: "localhost.localdomain",
				NotAfter:   time.Now().AddDate(0, 0, 30),
			},
			AnnotationPrefix: "ingress.kubernetes.io",
		},
		c.hconfig,
	).(*converter)
	conv.updater = c.updater
	conv.Sync()
}

func (c *testConfig) createSvc1Auto() (*api.Service, *api.Endpoints) {
	return c.createSvc1("default/echo", "8080", "172.17.0.11")
}

func (c *testConfig) createSvc1AutoAnn(ann map[string]string) (*api.Service, *api.Endpoints) {
	svc, ep := c.createSvc1Auto()
	svc.SetAnnotations(ann)
	return svc, ep
}

func (c *testConfig) createSvc1Ann(name, port, endpoints string, ann map[string]string) (*api.Service, *api.Endpoints) {
	svc, ep := c.createSvc1(name, port, endpoints)
	svc.SetAnnotations(ann)
	return svc, ep
}

func (c *testConfig) createSvc1(name, port, endpoints string) (*api.Service, *api.Endpoints) {
	svc, ep := conv_helper.CreateService(name, port, endpoints)
	// TODO change SvcList to map
	var has bool
	for i, svc1 := range c.cache.SvcList {
		if svc1.Namespace+"/"+svc1.Name == name {
			c.cache.SvcList[i] = svc
			has = true
			break
		}
	}
	if !has {
		c.cache.SvcList = append(c.cache.SvcList, svc)
	}
	c.cache.EpList[name] = ep
	return svc, ep
}

func (c *testConfig) createPod1(name, ip, port string) *api.Pod {
	pname := strings.Split(name, "/")
	pport := strings.Split(port, ":")

	pod := c.createObject(`
apiVersion: v1
kind: Pod
metadata:
  name: ` + pname[1] + `
  namespace: ` + pname[0] + `
spec:
  containers:
  - ports:
    - name: ` + pport[0] + `
      containerPort: ` + pport[1] + `
status:
  podIP: ` + ip).(*api.Pod)

	return pod
}

func (c *testConfig) createSecretTLS1(secretName string) {
	c.cache.SecretTLSPath[secretName] = "/tls/" + secretName + ".pem"
}

<<<<<<< HEAD
func (c *testConfig) createSecretTLS2(secretName string) *api.Secret {
	sname := strings.Split(secretName, "/")
	return c.createObject(`
apiVersion: v1
kind: Secret
metadata:
  name: ` + sname[1] + `
  namespace: ` + sname[0]).(*api.Secret)
}

func (c *testConfig) createIng1(name, hostname, path, service string) *extensions.Ingress {
=======
func (c *testConfig) createIng1(name, hostname, path, service string) *networking.Ingress {
>>>>>>> 8fc9ca45
	sname := strings.Split(name, "/")
	sservice := strings.Split(service, ":")
	return c.createObject(`
apiVersion: networking.k8s.io/v1beta1
kind: Ingress
metadata:
  name: ` + sname[1] + `
  namespace: ` + sname[0] + `
spec:
  rules:
  - host: ` + hostname + `
    http:
      paths:
      - path: ` + path + `
        backend:
          serviceName: ` + sservice[0] + `
          servicePort: ` + sservice[1]).(*networking.Ingress)
}

func (c *testConfig) createIng1Ann(name, hostname, path, service string, ann map[string]string) *networking.Ingress {
	ing := c.createIng1(name, hostname, path, service)
	ing.SetAnnotations(ann)
	return ing
}

func (c *testConfig) createIng2(name, service string) *networking.Ingress {
	sname := strings.Split(name, "/")
	sservice := strings.Split(service, ":")
	return c.createObject(`
apiVersion: networking.k8s.io/v1beta1
kind: Ingress
metadata:
  name: ` + sname[1] + `
  namespace: ` + sname[0] + `
spec:
  backend:
    serviceName: ` + sservice[0] + `
    servicePort: ` + sservice[1]).(*networking.Ingress)
}

func (c *testConfig) createIng3(name string) *networking.Ingress {
	sname := strings.Split(name, "/")
	return c.createObject(`
apiVersion: networking.k8s.io/v1beta1
kind: Ingress
metadata:
  name: ` + sname[1] + `
  namespace: ` + sname[0] + `
spec:
  rules:
  - http:`).(*networking.Ingress)
}

func (c *testConfig) createIngTLS1(name, hostname, path, service, secretHostName string) *networking.Ingress {
	tls := []networking.IngressTLS{}
	for _, secret := range strings.Split(secretHostName, ";") {
		ssecret := strings.Split(secret, ":")
		hosts := []string{}
		if len(ssecret) > 1 {
			for _, host := range strings.Split(ssecret[1], ",") {
				hosts = append(hosts, host)
			}
		}
		if len(hosts) == 0 {
			hosts = []string{hostname}
		}
		tls = append(tls, networking.IngressTLS{
			Hosts:      hosts,
			SecretName: ssecret[0],
		})
	}
	ing := c.createIng1(name, hostname, path, service)
	ing.Spec.TLS = tls
	return ing
}

func (c *testConfig) createObject(cfg string) runtime.Object {
	obj, _, err := c.decode([]byte(cfg), nil, nil)
	if err != nil {
		c.t.Errorf("error decoding object: %v", err)
		return nil
	}
	return obj
}

func _yamlMarshal(in interface{}) string {
	out, _ := yaml.Marshal(in)
	return string(out)
}

func (c *testConfig) compareText(actual, expected string) {
	txt1 := "\n" + strings.Trim(expected, "\n")
	txt2 := "\n" + strings.Trim(actual, "\n")
	if txt1 != txt2 {
		c.t.Error(diff.Diff(txt1, txt2))
	}
}

type updaterMock struct{}

func (u *updaterMock) UpdateGlobalConfig(haproxyConfig haproxy.Config, config *annotations.Mapper) {
}

func (u *updaterMock) UpdateHostConfig(host *hatypes.Host, mapper *annotations.Mapper) {
	host.RootRedirect = mapper.Get(ingtypes.HostAppRoot).Value
}

func (u *updaterMock) UpdateBackendConfig(backend *hatypes.Backend, mapper *annotations.Mapper) {
	backend.Server.MaxConn = mapper.Get(ingtypes.BackMaxconnServer).Int()
	backend.BalanceAlgorithm = mapper.Get(ingtypes.BackBalanceAlgorithm).Value
}

type (
	pathMock struct {
		Path      string
		BackendID string `yaml:"backend"`
	}
	timeoutMock struct {
		Client string `yaml:",omitempty"`
	}
	tlsMock struct {
		TLSFilename string `yaml:",omitempty"`
	}
	hostMock struct {
		Hostname     string
		Paths        []pathMock
		RootRedirect string  `yaml:",omitempty"`
		TLS          tlsMock `yaml:",omitempty"`
	}
)

func convertHost(hafronts ...*hatypes.Host) []hostMock {
	hosts := []hostMock{}
	for _, f := range hafronts {
		paths := []pathMock{}
		for _, p := range f.Paths {
			paths = append(paths, pathMock{Path: p.Path, BackendID: p.Backend.ID})
		}
		hosts = append(hosts, hostMock{
			Hostname:     f.Hostname,
			Paths:        paths,
			RootRedirect: f.RootRedirect,
			TLS:          tlsMock{TLSFilename: f.TLS.TLSFilename},
		})
	}
	return hosts
}

func (c *testConfig) compareConfigFront(expected string) {
	c.compareText(_yamlMarshal(convertHost(c.hconfig.Hosts().BuildSortedItems()...)), expected)
}

func (c *testConfig) compareConfigDefaultFront(expected string) {
	host := c.hconfig.Hosts().DefaultHost()
	if host != nil {
		c.compareText(_yamlMarshal(convertHost(host)[0]), expected)
	} else {
		c.compareText("[]", expected)
	}
}

type (
	endpointMock struct {
		IP    string
		Port  int
		Drain bool `yaml:",omitempty"`
	}
	backendMock struct {
		ID               string
		Endpoints        []endpointMock `yaml:",omitempty"`
		BalanceAlgorithm string         `yaml:",omitempty"`
		MaxConnServer    int            `yaml:",omitempty"`
	}
)

func convertBackend(habackends ...*hatypes.Backend) []backendMock {
	backends := []backendMock{}
	for _, b := range habackends {
		endpoints := []endpointMock{}
		for _, e := range b.Endpoints {
			endpoints = append(endpoints, endpointMock{IP: e.IP, Port: e.Port, Drain: e.Weight == 0})
		}
		backends = append(backends, backendMock{
			ID:               b.ID,
			Endpoints:        endpoints,
			BalanceAlgorithm: b.BalanceAlgorithm,
			MaxConnServer:    b.Server.MaxConn,
		})
	}
	return backends
}

func (c *testConfig) compareConfigBack(expected string) {
	c.compareText(_yamlMarshal(convertBackend(c.hconfig.Backends().BuildSortedItems()...)), expected)
}<|MERGE_RESOLUTION|>--- conflicted
+++ resolved
@@ -1036,7 +1036,7 @@
 		c.Sync()
 		c.logger.Logging = []string{}
 
-		ings := func(slice *[]*extensions.Ingress, params [][]string) {
+		ings := func(slice *[]*networking.Ingress, params [][]string) {
 			for _, param := range params {
 				*slice = append(*slice, c.createIng1(param[0], param[1], param[2], param[3]))
 			}
@@ -1442,21 +1442,13 @@
 	c.logger.CompareLogging("")
 }
 
-<<<<<<< HEAD
-=======
-func (c *testConfig) Sync(ing ...*networking.Ingress) {
-	c.SyncDef(map[string]string{}, ing...)
-}
-
->>>>>>> 8fc9ca45
 var defaultBackendConfig = `
 - id: _default_backend
   endpoints:
   - ip: 172.17.0.99
     port: 8080`
 
-<<<<<<< HEAD
-func (c *testConfig) Sync(ing ...*extensions.Ingress) {
+func (c *testConfig) Sync(ing ...*networking.Ingress) {
 	if ing != nil {
 		c.cache.IngList = ing
 	}
@@ -1464,9 +1456,6 @@
 		// first run, set GlobalNew != nil and run SyncFull
 		c.cache.Changed.GlobalNew = map[string]string{}
 	}
-=======
-func (c *testConfig) SyncDef(config map[string]string, ing ...*networking.Ingress) {
->>>>>>> 8fc9ca45
 	defaultConfig := func() map[string]string {
 		return map[string]string{
 			ingtypes.BackInitialWeight: "100",
@@ -1552,7 +1541,6 @@
 	c.cache.SecretTLSPath[secretName] = "/tls/" + secretName + ".pem"
 }
 
-<<<<<<< HEAD
 func (c *testConfig) createSecretTLS2(secretName string) *api.Secret {
 	sname := strings.Split(secretName, "/")
 	return c.createObject(`
@@ -1563,10 +1551,7 @@
   namespace: ` + sname[0]).(*api.Secret)
 }
 
-func (c *testConfig) createIng1(name, hostname, path, service string) *extensions.Ingress {
-=======
 func (c *testConfig) createIng1(name, hostname, path, service string) *networking.Ingress {
->>>>>>> 8fc9ca45
 	sname := strings.Split(name, "/")
 	sservice := strings.Split(service, ":")
 	return c.createObject(`
